--- conflicted
+++ resolved
@@ -31,11 +31,7 @@
 
 \title{LVV-P106: Data Management Acceptance Test Campaign, Fall 2023 Test Plan }
 \setDocRef{\lsstDocType-\lsstDocNum}
-<<<<<<< HEAD
 \date{ 2024-05-16 }
-=======
-\date{ 2024-05-09 }
->>>>>>> 52e27ab2
 \author{ Jeffrey Carlin }
 
 \input{history_and_info.tex}
@@ -411,8 +407,6 @@
 
 Detailed steps :
 
-<<<<<<< HEAD
-=======
 \begin{tabular}{p{2cm}}
 \toprule
 Step 1  \\ \hline
@@ -431,7 +425,6 @@
 
 }
 
->>>>>>> 52e27ab2
 \paragraph{ LVV-T1240 - Verify implementation of minimum astrometric standards per CCD }\mbox{}\\
 
 Version \textbf{1}.
@@ -444,8 +437,6 @@
 
 \textbf{ Preconditions}:\\
 
-<<<<<<< HEAD
-=======
 
 Final comment:\\Test executed with science pipelines version w\_2023\_37 in the RSP
 Notebook aspect at the USDF.\\[2\baselineskip]The executed notebook was
@@ -479,7 +470,6 @@
 {\footnotesize
 Identify the path to the data repository, which we will refer to as
 `DATA/path', then execute the following:
->>>>>>> 52e27ab2
 
 }
 \hdashrule[0.5ex]{\textwidth}{1pt}{3mm}
@@ -500,8 +490,6 @@
 
 }
 
-<<<<<<< HEAD
-=======
 \begin{tabular}{p{2cm}}
 \toprule
 Step 3  \\ \hline
@@ -522,7 +510,6 @@
 
 }
 
->>>>>>> 52e27ab2
 \paragraph{ LVV-T132 - Verify implementation of Pre-cursor and Real Data }\mbox{}\\
 
 Version \textbf{1}.
@@ -563,9 +550,6 @@
 
 Detailed steps :
 
-<<<<<<< HEAD
-\paragraph{ LVV-T41 - Verify implementation of Generate PSF for Visit Images }\mbox{}\\
-=======
 \begin{tabular}{p{2cm}}
 \toprule
 Step 1  \\ \hline
@@ -582,7 +566,6 @@
 Multi-band data that has been processed through the coaddition stage.
 
 }
->>>>>>> 52e27ab2
 
 Version \textbf{1}.
 Open  \href{https://jira.lsstcorp.org/secure/Tests.jspa#/testCase/LVV-T41}{\textit{ LVV-T41 } }
@@ -600,28 +583,7 @@
 
 Detailed steps :
 
-<<<<<<< HEAD
-\paragraph{ LVV-T97 - Verify implementation of Uniqueness of IDs Across Data Releases }\mbox{}\\
-
-Version \textbf{1}.
-Open  \href{https://jira.lsstcorp.org/secure/Tests.jspa#/testCase/LVV-T97}{\textit{ LVV-T97 } }
-test case in Jira.
-
-Verify that the IDs of Objects, Sources, DIAObjects, and DIASources from
-different Data Releases are unique.
-
-\textbf{ Preconditions}:\\
-
-
-Final comment:\\
-
-
-Detailed steps :
-
-\paragraph{ LVV-T1946 - Verify implementation of measurements in catalogs from coadds }\mbox{}\\
-=======
 \paragraph{ LVV-T41 - Verify implementation of Generate PSF for Visit Images }\mbox{}\\
->>>>>>> 52e27ab2
 
 Version \textbf{1}.
 Open  \href{https://jira.lsstcorp.org/secure/Tests.jspa#/testCase/LVV-T1946}{\textit{ LVV-T1946 } }
@@ -641,9 +603,6 @@
 
 Detailed steps :
 
-<<<<<<< HEAD
-\paragraph{ LVV-T1947 - Verify implementation of measurements in catalogs from difference images }\mbox{}\\
-=======
 \begin{tabular}{p{2cm}}
 \toprule
 Step 1  \\ \hline
@@ -659,7 +618,6 @@
 {\footnotesize
 
 }
->>>>>>> 52e27ab2
 
 Version \textbf{1}.
 Open  \href{https://jira.lsstcorp.org/secure/Tests.jspa#/testCase/LVV-T1947}{\textit{ LVV-T1947 } }
@@ -748,8 +706,6 @@
 provide production artifacts for examination, return production elements
 ready for subsequent use, and/or reset and repeat production attempts.
 
-<<<<<<< HEAD
-=======
 \begin{tabular}{p{2cm}}
 \toprule
 Step 2  \\ \hline
@@ -920,7 +876,6 @@
 Verify that source measurements in catalogs containing measurements from
 difference images are in flux units.
 
->>>>>>> 52e27ab2
 \textbf{ Preconditions}:\\
 
 
@@ -936,8 +891,6 @@
 
 Detailed steps :
 
-<<<<<<< HEAD
-=======
 \begin{tabular}{p{2cm}}
 \toprule
 Step 1  \\ \hline
@@ -1291,7 +1244,6 @@
 
 }
 
->>>>>>> 52e27ab2
 \paragraph{ LVV-T1748 - Verify calculation of median error in absolute position for RA, Dec axes }\mbox{}\\
 
 Version \textbf{1}.
@@ -1311,8 +1263,6 @@
 
 Detailed steps :
 
-<<<<<<< HEAD
-=======
 \begin{tabular}{p{2cm}}
 \toprule
 Step 1  \\ \hline
@@ -1424,7 +1374,6 @@
 
 }
 
->>>>>>> 52e27ab2
 \paragraph{ LVV-T1759 - Verify that the repeatability outlier limit for isolated bright
 non-saturated point sources in the g, r, and i filters (PA2gri) can be
 applied. }\mbox{}\\
@@ -1441,18 +1390,12 @@
 \textbf{ Preconditions}:\\
 
 
-<<<<<<< HEAD
-Final comment:\\
-=======
 Final comment:\\This test used a modified version of the analysis\_tools pipeline
 ``matchedVisitQualityCore.yaml.''
->>>>>>> 52e27ab2
 
 
 Detailed steps :
 
-<<<<<<< HEAD
-=======
 \begin{tabular}{p{2cm}}
 \toprule
 Step 1  \\ \hline
@@ -1600,7 +1543,6 @@
 
 }
 
->>>>>>> 52e27ab2
 \paragraph{ LVV-T1758 - Verify that the repeatability outlier limit for isolated bright
 non-saturated point sources in the u, z, and y filters (PA2uzy) can be
 applied. }\mbox{}\\
@@ -1617,19 +1559,13 @@
 \textbf{ Preconditions}:\\
 
 
-<<<<<<< HEAD
-Final comment:\\
-=======
 Final comment:\\Note that because we do not have access to u-band data, this test was
 performed for only y- and z-band. The steps would be unchanged for
 u-band data.
->>>>>>> 52e27ab2
 
 
 Detailed steps :
 
-<<<<<<< HEAD
-=======
 \begin{tabular}{p{2cm}}
 \toprule
 Step 1  \\ \hline
@@ -1777,7 +1713,6 @@
 
 }
 
->>>>>>> 52e27ab2
 \paragraph{ LVV-T149 - Verify implementation of Catalog Queries }\mbox{}\\
 
 Version \textbf{1}.
@@ -1795,18 +1730,12 @@
 and
 \href{https://jira.lsstcorp.org/secure/Tests.jspa\#/testCase/LVV-T1087}{LVV-T1087}.
 
-<<<<<<< HEAD
-Final comment:\\
-=======
 Final comment:\\Executed using the IDF Notebook, Portal, and API aspects. For the
 notebook execution, we used science pipelines version w\_2023\_34.
->>>>>>> 52e27ab2
 
 
 Detailed steps :
 
-<<<<<<< HEAD
-=======
 \begin{tabular}{p{2cm}}
 \toprule
 Step 1  \\ \hline
@@ -1850,7 +1779,6 @@
 
 }
 
->>>>>>> 52e27ab2
 \paragraph{ LVV-T40 - Verify implementation of Generate WCS for Visit Images }\mbox{}\\
 
 Version \textbf{1}.
@@ -1864,20 +1792,14 @@
 \textbf{ Preconditions}:\\
 
 
-<<<<<<< HEAD
-Final comment:\\
-=======
 Final comment:\\Test executed with science pipelines version w\_2023\_37 in the RSP
 Notebook aspect at the USDF.\\[2\baselineskip]The executed notebook was
 saved in the repository associated with this campaign's test report as
 ``notebooks/test\_LVV-T40\_T1240.ipynb''.
->>>>>>> 52e27ab2
 
 
 Detailed steps :
 
-<<<<<<< HEAD
-=======
 \begin{tabular}{p{2cm}}
 \toprule
 Step 1  \\ \hline
@@ -2033,7 +1955,6 @@
 
 }
 
->>>>>>> 52e27ab2
 
 
 \input{appendix.tex}
